package com.google.jetstream

import android.os.Bundle
import androidx.activity.ComponentActivity
import androidx.activity.compose.setContent
import androidx.compose.foundation.background
import androidx.compose.foundation.layout.Box
import androidx.compose.foundation.layout.fillMaxSize
import androidx.compose.runtime.Composable
import androidx.compose.runtime.CompositionLocalProvider
import androidx.compose.runtime.getValue
import androidx.compose.runtime.mutableStateOf
import androidx.compose.runtime.remember
import androidx.compose.runtime.setValue
import androidx.compose.ui.Modifier
import androidx.core.splashscreen.SplashScreen.Companion.installSplashScreen
import androidx.navigation.NavType
import androidx.navigation.compose.NavHost
import androidx.navigation.compose.composable
import androidx.navigation.compose.rememberNavController
import androidx.navigation.navArgument
import androidx.tv.material3.LocalContentColor
import androidx.tv.material3.MaterialTheme
import com.google.jetstream.presentation.screens.Screens
import com.google.jetstream.presentation.screens.categories.CategoryMovieListScreen
import com.google.jetstream.presentation.screens.dashboard.DashboardScreen
import com.google.jetstream.presentation.screens.movies.MovieDetailsScreen
import com.google.jetstream.presentation.screens.videoPlayer.VideoPlayerScreen
import com.google.jetstream.presentation.theme.JetStreamTheme
import dagger.hilt.android.AndroidEntryPoint

@AndroidEntryPoint
class MainActivity : ComponentActivity() {
    override fun onCreate(savedInstanceState: Bundle?) {
        installSplashScreen()
        super.onCreate(savedInstanceState)

        setContent {
            App()
        }
    }
}

@Composable
private fun MainActivity.App() {
    JetStreamTheme {
        Box(
            modifier = Modifier
                .fillMaxSize()
                .background(MaterialTheme.colorScheme.surface)
        ) {
            CompositionLocalProvider(
                LocalContentColor provides MaterialTheme.colorScheme.onSurface
            ) {
                val navController = rememberNavController()
                var isComingBackFromDifferentScreen by remember { mutableStateOf(false) }

                NavHost(
                    navController = navController,
                    startDestination = Screens.Dashboard(),
                    builder = {
                        composable(
                            route = Screens.CategoryMovieList(),
                            arguments = listOf(
                                navArgument(CategoryMovieListScreen.CategoryIdBundleKey) {
                                    type = NavType.StringType
                                }
                            )
<<<<<<< HEAD
                        ) { backStackEntry ->
                            backStackEntry.arguments?.let { nnBundle ->
                                val categoryId =
                                    nnBundle.getString(CategoryMovieListScreen.CategoryIdBundleKey)
                                categoryId?.let {
                                    CategoryMovieListScreen(
                                        categoryId = it,
                                        parentNavController = navController,
                                        onBackPressed = {
                                            if (navController.navigateUp()) {
                                                isComingBackFromDifferentScreen = true
                                            }
                                        }
                                    )
                                } ?: run {
                                    Text(
                                        text = StringConstants.Exceptions.InvalidCategoryId,
                                        modifier = Modifier
                                            .fillMaxSize()
                                            .wrapContentSize()
=======
                        ) {
                            CategoryMovieListScreen(
                                onBackPressed = {
                                    if (navController.navigateUp()) {
                                        isComingBackFromDifferentScreen = true
                                    }
                                },
                                onMovieSelected = { movie ->
                                    navController.navigate(
                                        Screens.MovieDetails.withArgs(movie.id)
>>>>>>> f35adb6b
                                    )
                                }
                            )
                        }
                        composable(
                            route = Screens.MovieDetails(),
                            arguments = listOf(
                                navArgument(MovieDetailsScreen.MovieIdBundleKey) {
                                    type = NavType.StringType
                                }
                            )
                        ) {
                            MovieDetailsScreen(
                                goToMoviePlayer = {
                                    navController.navigate(Screens.VideoPlayer())
                                },
                                refreshScreenWithNewMovie = { movie ->
                                    navController.navigate(
                                        Screens.MovieDetails.withArgs(movie.id)
                                    ) {
                                        popUpTo(Screens.MovieDetails()) {
                                            inclusive = true
                                        }
                                    }
                                },
                                onBackPressed = {
                                    if (navController.navigateUp()) {
                                        isComingBackFromDifferentScreen = true
                                    }
                                }
                            )
                        }
                        composable(route = Screens.Dashboard()) {
                            DashboardScreen(
                                openCategoryMovieList = { categoryId ->
                                    navController.navigate(
                                        Screens.CategoryMovieList.withArgs(categoryId)
                                    )
                                },
                                openMovieDetailsScreen = { movieId ->
                                    navController.navigate(
                                        Screens.MovieDetails.withArgs(movieId)
                                    )
                                },
                                openVideoPlayer = {
                                    navController.navigate(Screens.VideoPlayer())
                                },
                                onBackPressed = onBackPressedDispatcher::onBackPressed,
                                isComingBackFromDifferentScreen = isComingBackFromDifferentScreen,
                                resetIsComingBackFromDifferentScreen = {
                                    isComingBackFromDifferentScreen = false
                                }
                            )
                        }
                        composable(route = Screens.VideoPlayer()) {
                            VideoPlayerScreen(
                                onBackPressed = {
                                    if (navController.navigateUp()) {
                                        isComingBackFromDifferentScreen = true
                                    }
                                }
                            )
                        }
                    }
                )
            }
        }
    }
}<|MERGE_RESOLUTION|>--- conflicted
+++ resolved
@@ -66,28 +66,6 @@
                                     type = NavType.StringType
                                 }
                             )
-<<<<<<< HEAD
-                        ) { backStackEntry ->
-                            backStackEntry.arguments?.let { nnBundle ->
-                                val categoryId =
-                                    nnBundle.getString(CategoryMovieListScreen.CategoryIdBundleKey)
-                                categoryId?.let {
-                                    CategoryMovieListScreen(
-                                        categoryId = it,
-                                        parentNavController = navController,
-                                        onBackPressed = {
-                                            if (navController.navigateUp()) {
-                                                isComingBackFromDifferentScreen = true
-                                            }
-                                        }
-                                    )
-                                } ?: run {
-                                    Text(
-                                        text = StringConstants.Exceptions.InvalidCategoryId,
-                                        modifier = Modifier
-                                            .fillMaxSize()
-                                            .wrapContentSize()
-=======
                         ) {
                             CategoryMovieListScreen(
                                 onBackPressed = {
@@ -98,7 +76,6 @@
                                 onMovieSelected = { movie ->
                                     navController.navigate(
                                         Screens.MovieDetails.withArgs(movie.id)
->>>>>>> f35adb6b
                                     )
                                 }
                             )
